{
  "AWSTemplateFormatVersion": "2010-09-09",
  "Description": "kube-aws Kubernetes cluster {{.ClusterName}}",
  "Mappings" : {
    "EtcdInstanceParams" : {
      "UserData" : {
        "cloudconfig" : "{{.UserDataEtcd}}"
      }
    }
  },
  "Resources": {
    {{if .MinWorkerCount}}
    "{{.Worker.LogicalName}}": {
      "Properties": {
        "HealthCheckGracePeriod": 600,
        "HealthCheckType": "EC2",
        "LaunchConfigurationName": {
          "Ref": "LaunchConfigurationWorker"
        },
        "MaxSize": "{{.MaxWorkerCount}}",
        "MetricsCollection": [
          {
            "Granularity": "1Minute"
          }
        ],
        "MinSize": "{{.MinWorkerCount}}",
        "Tags": [
          {
            "Key": "KubernetesCluster",
            "PropagateAtLaunch": "true",
            "Value": "{{.ClusterName}}"
          },
          {
            "Key": "Name",
            "PropagateAtLaunch": "true",
            "Value": "{{.ClusterName}}-kube-aws-worker"
          }
        ],
        {{if .Experimental.LoadBalancer.Enabled}}
        "LoadBalancerNames" : [
          {{range $index, $elb := .Experimental.LoadBalancer.Names}}
          {{if $index}},{{end}}
          "{{$elb}}"
          {{end}}
        ],
        {{end}}
        "VPCZoneIdentifier": [
<<<<<<< HEAD
          {{range $index, $subnet := .Subnets}}
          {{if gt $index 0}},{{end}}
          {{$subnet.Ref}}
=======
          {{range $index, $subnet := .Worker.Subnets}}
          {{if gt $index 0}},{{end}}
          {
            "Ref": "{{$.Worker.SubnetLogicalNamePrefix}}{{$subnet.LogicalName}}"
          }
>>>>>>> b3796506
          {{end}}
        ]
      },
      "Type": "AWS::AutoScaling::AutoScalingGroup",
      {{if .Experimental.WaitSignal.Enabled}}
      "CreationPolicy" : {
        "ResourceSignal" : {
          "Count" : "{{.MinWorkerCount}}",
          "Timeout" : "{{.WorkerCreateTimeout}}"
        }
      },
      {{end}}
      "UpdatePolicy" : {
        "AutoScalingRollingUpdate" : {
          "MinInstancesInService" :
          {{if .WorkerSpotPrice}}
          "0"
          {{else}}
          "{{.WorkerRollingUpdateMinInstancesInService}}"
          {{end}},
          {{if .Experimental.WaitSignal.Enabled}}
          "WaitOnResourceSignals" : "true",
          "MaxBatchSize" : "{{.Experimental.WaitSignal.MaxBatchSize}}",
          "PauseTime": "{{.WorkerCreateTimeout}}"
          {{else}}
          "MaxBatchSize" : "1",
          "PauseTime": "PT2M"
          {{end}}
        }
      },
      "Metadata" : {
        "AWS::CloudFormation::Init" : {
          "configSets" : {
              "etcd-client": [ "etcd-client-env" ]{{if .Experimental.AwsEnvironment.Enabled}},
              "aws-environment": [ "aws-environment-env" ]{{end}}
          },
          {{ if .Experimental.AwsEnvironment.Enabled }}
          "aws-environment-env" : {
            "commands": {
              "write-environment": {
                "command": { "Fn::Join" : ["", [ "echo '",
                  {{range $variable, $function := .Experimental.AwsEnvironment.Environment}}
                  "{{$variable}}=", {{$function}} , "\n",
                  {{end}}
                  "' > /etc/aws-environment" ] ] }
              }
            }
          },
          {{ end }}
          "etcd-client-env": {
            "files" : {
              "/var/run/coreos/etcd-environment": {
                "content": { "Fn::Join" : [ "", [
                  "ETCD_ENDPOINTS='",
{{range $index, $_ := $.EtcdInstances}}
                  {{if $index}}",", {{end}} "https://",
                    { "Fn::GetAtt" : [ "InstanceEtcd{{$index}}", "PrivateDnsName" ] }, ":2379",
{{end}}
                  "'\n"
                ]]}
              }
            }
          }
        }
      },
      "DependsOn" : ["{{.Controller.LogicalName}}"]
    },
    {{end}}
    "{{.Controller.LogicalName}}": {
      "Type": "AWS::AutoScaling::AutoScalingGroup",
      "Properties": {
        "HealthCheckGracePeriod": 600,
        "HealthCheckType": "EC2",
        "LaunchConfigurationName": {
          "Ref": "LaunchConfigurationController"
        },
        "MaxSize": "{{.MaxControllerCount}}",
        "MetricsCollection": [
          {
            "Granularity": "1Minute"
          }
        ],
        "MinSize": "{{.MinControllerCount}}",
        "Tags": [
          {
            "Key": "KubernetesCluster",
            "PropagateAtLaunch": "true",
            "Value": "{{.ClusterName}}"
          },
          {
            "Key": "Name",
            "PropagateAtLaunch": "true",
            "Value": "{{.ClusterName}}-kube-aws-controller"
          }
        ],
        "VPCZoneIdentifier": [
<<<<<<< HEAD
          {{range $index, $subnet := .Subnets}}
          {{if gt $index 0}},{{end}}
          {{$subnet.Ref}}
=======
          {{range $index, $subnet := .Controller.Subnets}}
          {{if gt $index 0}},{{end}}
          {
            "Ref": "{{$.Controller.SubnetLogicalNamePrefix}}{{$subnet.LogicalName}}"
          }
>>>>>>> b3796506
          {{end}}
        ],
        "LoadBalancerNames" : [
          { "Ref" : "ElbAPIServer" }
        ]
      },
      {{if .Experimental.WaitSignal.Enabled}}
      "CreationPolicy" : {
        "ResourceSignal" : {
          "Count" : "{{.MinControllerCount}}",
          "Timeout" : "{{.ControllerCreateTimeout}}"
        }
      },
      {{end}}
      "UpdatePolicy" : {
        "AutoScalingRollingUpdate" : {
          "MinInstancesInService" : "{{.ControllerRollingUpdateMinInstancesInService}}",
          "MaxBatchSize" : "1",
          {{if .Experimental.WaitSignal.Enabled}}
          "WaitOnResourceSignals" : "true",
          "PauseTime": "{{.ControllerCreateTimeout}}"
          {{else}}
          "PauseTime": "PT2M"
          {{end}}
        }
      },
      "Metadata" : {
        "AWS::CloudFormation::Init" : {
          "configSets" : {
              "etcd-server": [ "etcd-server-env" ],
              "etcd-client": [ "etcd-client-env" ]{{if .Experimental.AwsEnvironment.Enabled}},
              "aws-environment": [ "aws-environment-env" ]{{end}}
          },
          {{ if .Experimental.AwsEnvironment.Enabled }}
          "aws-environment-env" : {
            "commands": {
              "write-environment": {
                "command": { "Fn::Join" : ["", [ "echo '",
                  {{range $variable, $function := .Experimental.AwsEnvironment.Environment}}
                  "{{$variable}}=", {{$function}} , "\n",
                  {{end}}
                  "' > /etc/aws-environment" ] ] }
              }
            }
          },
          {{ end }}
          "etcd-server-env": {
            "files" : {
              "/var/run/coreos/etcd-environment": {
                "content": { "Fn::Join" : [ "", [
                  "ETCD_INITIAL_CLUSTER='",
                  {{range $index, $_ := $.EtcdInstances}}
                  {{if $index}}",", {{end}}
                  { "Fn::GetAtt" : [ "InstanceEtcd{{$index}}", "PrivateDnsName" ] },
                  "=https://",
                  { "Fn::GetAtt" : [ "InstanceEtcd{{$index}}", "PrivateDnsName" ] },
                  ":2380",
                  {{end}}
                  "'\n"
                ]]}
              }
            }
          },
          "etcd-client-env": {
            "files" : {
              "/var/run/coreos/etcd-environment": {
                "content": { "Fn::Join" : [ "", [
                  "ETCD_ENDPOINTS='",
{{range $index, $_ := $.EtcdInstances}}
                  {{if $index}}",", {{end}} "https://",
                    { "Fn::GetAtt" : [ "InstanceEtcd{{$index}}", "PrivateDnsName" ] }, ":2379",
{{end}}
                  "'\n"
                ]]}
              }
            }
          }
        }
      }
    },
    {{ if .CreateRecordSet }}
    "ExternalDNS": {
      "Type": "AWS::Route53::RecordSet",
      "Properties": {
        {{if .HostedZoneID}}
        "HostedZoneId": "{{.HostedZoneID}}",
        {{else}}
        "HostedZoneName": "{{.HostedZone}}",
        {{end}}
        "Name": "{{.ExternalDNSName}}",
        "TTL": {{.RecordSetTTL}},
        "ResourceRecords": [{ "Fn::GetAtt": ["ElbAPIServer", "DNSName"]}],
        "Type": "CNAME"
      }
    },
    {{ end }}
    "IAMInstanceProfileController": {
      "Properties": {
        "Path": "/",
        "Roles": [
          {
            "Ref": "IAMRoleController"
          }
        ]
      },
      "Type": "AWS::IAM::InstanceProfile"
    },
    "IAMInstanceProfileWorker": {
      "Properties": {
        "Path": "/",
        "Roles": [
          {
            "Ref": "IAMRoleWorker"
          }
        ]
      },
      "Type": "AWS::IAM::InstanceProfile"
    },
    "IAMInstanceProfileEtcd": {
      "Properties": {
        "Path": "/",
        "Roles": [
          {
            "Ref": "IAMRoleEtcd"
          }
        ]
      },
      "Type": "AWS::IAM::InstanceProfile"
    },
    "IAMRoleController": {
      "Properties": {
        "AssumeRolePolicyDocument": {
          "Statement": [
            {
              "Action": [
                "sts:AssumeRole"
              ],
              "Effect": "Allow",
              "Principal": {
                "Service": [
                  "ec2.amazonaws.com{{if .IsChinaRegion}}.cn{{end}}"
                ]
              }
            }
          ],
          "Version": "2012-10-17"
        },
        "Path": "/",
        "Policies": [
          {
            "PolicyDocument": {
              "Statement": [
                {
                  "Action": "ec2:*",
                  "Effect": "Allow",
                  "Resource": "*"
                },
                {
                  "Action": "elasticloadbalancing:*",
                  "Effect": "Allow",
                  "Resource": "*"
                },
                {{if .Experimental.WaitSignal.Enabled}}
                {
                  "Action": "cloudformation:SignalResource",
                  "Effect": "Allow",
                  "Resource":
                    { "Fn::Join": [ "", [
                      "arn:aws:cloudformation:",
                      { "Ref": "AWS::Region" },
                      ":",
                      { "Ref": "AWS::AccountId" },
                      ":stack/",
                      { "Ref": "AWS::StackName" },
                      "/*" ]
                    ] }
                },
                {{end}}
                {{if .Experimental.AwsNodeLabels.Enabled}}
                {
                  "Action": "autoscaling:Describe*",
                  "Effect": "Allow",
                  "Resource": [ "*" ]
                },
                {{end}}
                {{if .ManageCertificates}}
                {
                  "Action" : "kms:Decrypt",
                  "Effect" : "Allow",
                  "Resource" : "{{.KMSKeyARN}}"
                },
                {{end}}
                {
                  "Action": [
                    "ecr:GetAuthorizationToken",
                    "ecr:BatchCheckLayerAvailability",
                    "ecr:GetDownloadUrlForLayer",
                    "ecr:GetRepositoryPolicy",
                    "ecr:DescribeRepositories",
                    "ecr:ListImages",
                    "ecr:BatchGetImage"
                  ],
                  "Resource": "*",
                  "Effect": "Allow"
                }
              ],
              "Version": "2012-10-17"
            },
            "PolicyName": "root"
          }
        ]
      },
      "Type": "AWS::IAM::Role"
    },
    "IAMRoleWorker": {
      "Properties": {
        "AssumeRolePolicyDocument": {
          "Statement": [
            {
              "Action": [
                "sts:AssumeRole"
              ],
              "Effect": "Allow",
              "Principal": {
                "Service": [
                  "ec2.amazonaws.com{{if .IsChinaRegion}}.cn{{end}}"
                ]
              }
            }
          ],
          "Version": "2012-10-17"
        },
        "Path": "/",
        "Policies": [
          {
            "PolicyDocument": {
              "Statement": [
                {
                  "Action": "ec2:Describe*",
                  "Effect": "Allow",
                  "Resource": "*"
                },
                {
                  "Action": "ec2:AttachVolume",
                  "Effect": "Allow",
                  "Resource": "*"
                },
                {
                  "Action": "ec2:DetachVolume",
                  "Effect": "Allow",
                  "Resource": "*"
                },
                {{if .ManageCertificates}}
                {
                  "Action" : "kms:Decrypt",
                  "Effect" : "Allow",
                  "Resource" : "{{.KMSKeyARN}}"
                },
                {{end}}
                {{if .Experimental.WaitSignal.Enabled}}
                {
                  "Action": "cloudformation:SignalResource",
                  "Effect": "Allow",
                  "Resource":
                    { "Fn::Join": [ "", [
                      "arn:aws:cloudformation:",
                      { "Ref": "AWS::Region" },
                      ":",
                      { "Ref": "AWS::AccountId" },
                      ":stack/",
                      { "Ref": "AWS::StackName" },
                      "/*" ]
                    ] }
                },
                {{end}}
                {{if .Experimental.AwsNodeLabels.Enabled}}
                {
                  "Action": "autoscaling:Describe*",
                  "Effect": "Allow",
                  "Resource": [ "*" ]
                },
                {{end}}
                {
                  "Action": [
                    "ecr:GetAuthorizationToken",
                    "ecr:BatchCheckLayerAvailability",
                    "ecr:GetDownloadUrlForLayer",
                    "ecr:GetRepositoryPolicy",
                    "ecr:DescribeRepositories",
                    "ecr:ListImages",
                    "ecr:BatchGetImage"
                  ],
                  "Resource": "*",
                  "Effect": "Allow"
                }
              ],
              "Version": "2012-10-17"
            },
            "PolicyName": "root"
          }
        ]
      },
      "Type": "AWS::IAM::Role"
    },
    "IAMRoleEtcd": {
      "Properties": {
        "AssumeRolePolicyDocument": {
          "Statement": [
            {
              "Action": [
                "sts:AssumeRole"
              ],
              "Effect": "Allow",
              "Principal": {
                "Service": [
                  "ec2.amazonaws.com{{if .IsChinaRegion}}.cn{{end}}"
                ]
              }
            }
          ],
          "Version": "2012-10-17"
        },
        "Path": "/",
        "Policies": [
          {{if .ManageCertificates}}
          {
            "PolicyDocument": {
              "Statement": [
                {
                  "Action" : "kms:Decrypt",
                  "Effect" : "Allow",
                  "Resource" : "{{.KMSKeyARN}}"
                }
              ],
              "Version": "2012-10-17"
            },
            "PolicyName": "root"
          }
          {{end}}
        ]
      },

      "Type": "AWS::IAM::Role"
    },
    {{range $etcdIndex, $etcdInstance := .EtcdInstances}}
    "InstanceEtcd{{$etcdIndex}}eni": {
      "Properties": {
          "SubnetId": {
              "Ref": "{{$etcdInstance.SubnetLogicalNamePrefix}}{{$etcdInstance.Subnet.LogicalName}}"
          },
          "GroupSet": [
            {
              "Ref": "SecurityGroupEtcd"
            }
          ]
      },
      "Type": "AWS::EC2::NetworkInterface"
    },
    "InstanceEtcd{{$etcdIndex}}": {
      "Properties": {
        "BlockDeviceMappings": [
          {
            "DeviceName": "/dev/xvda",
            "Ebs": {
              "VolumeSize": "{{$.EtcdRootVolumeSize}}",
              {{if gt $.EtcdRootVolumeIOPS 0}}
              "Iops": "{{$.EtcdRootVolumeIOPS}}",
              {{end}}
              "VolumeType": "{{$.EtcdRootVolumeType}}"
            }
          },
          {
            "DeviceName": "/dev/xvdf",
            {{if $.EtcdDataVolumeEphemeral}}
            "VirtualName" : "ephemeral0"
            {{else}}
            "Ebs": {
              "VolumeSize": "{{$.EtcdDataVolumeSize}}",
              {{if gt $.EtcdDataVolumeIOPS 0}}
              "Iops": "{{$.EtcdDataVolumeIOPS}}",
              {{end}}
              "VolumeType": "{{$.EtcdDataVolumeType}}"
            }
            {{end}}
          }
        ],
        "IamInstanceProfile": {
          "Ref": "IAMInstanceProfileEtcd"
        },
        "ImageId": "{{$.AMI}}",
        "InstanceType": "{{$.EtcdInstanceType}}",
        {{if $.KeyName}}"KeyName": "{{$.KeyName}}",{{end}}
        "NetworkInterfaces": [
          {
            "NetworkInterfaceId": { "Ref": "InstanceEtcd{{$etcdIndex}}eni" },
            "DeviceIndex": "0"
          }
        ],
        "Tags": [
          {
            "Key": "KubernetesCluster",
            "Value": "{{$.ClusterName}}"
          },
          {
            "Key": "Name",
            "Value": "{{$.ClusterName}}-kube-aws-etcd-{{$etcdIndex}}"
          }
        ],
        "Tenancy": "{{$.EtcdTenancy}}",
        "UserData": { "Fn::FindInMap" : [ "EtcdInstanceParams", "UserData", "cloudconfig"] }
      },
      "Type": "AWS::EC2::Instance"
    },
    {{end}}
    "LaunchConfigurationWorker": {
      "Properties": {
        "BlockDeviceMappings": [
          {
            "DeviceName": "/dev/xvda",
            "Ebs": {
              "VolumeSize": "{{.WorkerRootVolumeSize}}",
              {{if gt .WorkerRootVolumeIOPS 0}}
              "Iops": "{{.WorkerRootVolumeIOPS}}",
              {{end}}
              "VolumeType": "{{.WorkerRootVolumeType}}"
            }
          }
        ],
        "IamInstanceProfile": {
          "Ref": "IAMInstanceProfileWorker"
        },
        "ImageId": "{{.AMI}}",
        "InstanceType": "{{.WorkerInstanceType}}",
        {{if .KeyName}}"KeyName": "{{.KeyName}}",{{end}}
        "SecurityGroups": [
          {{range $sgRef := .WorkerSecurityGroupRefs}}
            {{$sgRef}},
          {{end}}
          {
            "Ref": "SecurityGroupWorker"
          }
        ],
        {{if .WorkerSpotPrice}}
        "SpotPrice": {{.WorkerSpotPrice}},
        {{else}}
        "PlacementTenancy": "{{.WorkerTenancy}}",
        {{end}}
        "UserData": "{{ .UserDataWorker }}"
      },
      "Type": "AWS::AutoScaling::LaunchConfiguration"
    },
    "LaunchConfigurationController": {
      "Properties": {
        "BlockDeviceMappings": [
          {
            "DeviceName": "/dev/xvda",
            "Ebs": {
              "VolumeSize": "{{.ControllerRootVolumeSize}}",
              {{if gt .ControllerRootVolumeIOPS 0}}
              "Iops": "{{.ControllerRootVolumeIOPS}}",
              {{end}}
              "VolumeType": "{{.ControllerRootVolumeType}}"
            }
          }
        ],
        "IamInstanceProfile": {
          "Ref": "IAMInstanceProfileController"
        },
        "ImageId": "{{.AMI}}",
        "InstanceType": "{{.ControllerInstanceType}}",
        {{if .KeyName}}"KeyName": "{{.KeyName}}",{{end}}
        "SecurityGroups": [
          {
            "Ref": "SecurityGroupController"
          }
        ],
        "PlacementTenancy": "{{ .ControllerTenancy }}",
        "UserData": "{{ .UserDataController }}"
      },
      "Type": "AWS::AutoScaling::LaunchConfiguration"
    },
    "ElbAPIServer" : {
      "Type" : "AWS::ElasticLoadBalancing::LoadBalancer",
      "Properties" : {
        "CrossZone" : true,
        "HealthCheck" : {
          "HealthyThreshold" : "3",
          "Interval" : "10",
          "Target" : "TCP:443",
          "Timeout" : "8",
          "UnhealthyThreshold" : "3"
        },
        "Subnets" : [
          {{range $index, $subnet := .ControllerElb.Subnets}}
          {{if gt $index 0}},{{end}}
<<<<<<< HEAD
          {{$subnet.Ref}}
=======
          {"Ref": "{{$.ControllerElb.SubnetLogicalNamePrefix}}{{$subnet.LogicalName}}"}
>>>>>>> b3796506
          {{end}}
        ],
        "Listeners" : [
          {
            "InstancePort" : "443",
            "InstanceProtocol" : "TCP",
            "LoadBalancerPort" : "443",
            "Protocol" : "TCP"
          }
        ],
        {{if .ControllerLoadBalancerPrivate}}
        "Scheme": "internal",
        {{else}}
        "Scheme": "internet-facing",
        {{end}}
        "SecurityGroups" : [
          { "Ref" : "SecurityGroupElbAPIServer" }
        ]
      }
    },
    "SecurityGroupElbAPIServer" : {
      "Properties": {
        "GroupDescription": {
          "Ref": "AWS::StackName"
        },
        "SecurityGroupIngress": [
          {
            "CidrIp": "0.0.0.0/0",
            "FromPort": 443,
            "IpProtocol": "tcp",
            "ToPort": 443
          },
          {
             "CidrIp": "0.0.0.0/0",
             "FromPort": -1,
             "IpProtocol": "icmp",
             "ToPort": -1
          }
        ],
        "Tags": [
          {
            "Key": "Name",
            "Value": "{{$.ClusterName}}-sg-elb-api-server"
          },
          {
            "Key": "KubernetesCluster",
            "Value": "{{.ClusterName}}"
          }
        ],
        "VpcId": {{.VPCRef}}
      },
      "Type": "AWS::EC2::SecurityGroup"
    },
    "SecurityGroupController": {
      "Properties": {
        "GroupDescription": {
          "Ref": "AWS::StackName"
        },
        "SecurityGroupEgress": [
          {
            "CidrIp": "0.0.0.0/0",
            "FromPort": -1,
            "IpProtocol": "icmp",
            "ToPort": -1
          },
          {
            "CidrIp": "0.0.0.0/0",
            "FromPort": 0,
            "IpProtocol": "tcp",
            "ToPort": 65535
          },
          {
            "CidrIp": "0.0.0.0/0",
            "FromPort": 0,
            "IpProtocol": "udp",
            "ToPort": 65535
          }
        ],
        "SecurityGroupIngress": [
          {
            "CidrIp": "0.0.0.0/0",
            "FromPort": -1,
            "IpProtocol": "icmp",
            "ToPort": -1
          },
          {
            "CidrIp": "0.0.0.0/0",
            "FromPort": 22,
            "IpProtocol": "tcp",
            "ToPort": 22
          },
          {
            "SourceSecurityGroupId" : { "Ref" : "SecurityGroupElbAPIServer" },
            "FromPort": 443,
            "IpProtocol": "tcp",
            "ToPort": 443
          },
          {
            "SourceSecurityGroupId" : { "Ref" : "SecurityGroupWorker" },
            "FromPort": 443,
            "IpProtocol": "tcp",
            "ToPort": 443
          }
        ],
        "Tags": [
          {
            "Key": "Name",
            "Value": "{{$.ClusterName}}-sg-controller"
          },
          {
            "Key": "KubernetesCluster",
            "Value": "{{.ClusterName}}"
          }
        ],
        "VpcId": {{.VPCRef}}
      },
      "Type": "AWS::EC2::SecurityGroup"
    },
    "SecurityGroupControllerIngressFromWorkerToEtcd": {
      "Properties": {
        "FromPort": 2379,
        "GroupId": {
          "Ref": "SecurityGroupController"
        },
        "IpProtocol": "tcp",
        "SourceSecurityGroupId": {
          "Ref": "SecurityGroupWorker"
        },
        "ToPort": 2379
      },
      "Type": "AWS::EC2::SecurityGroupIngress"
    },
    "SecurityGroupWorker": {
      "Properties": {
        "GroupDescription": {
          "Ref": "AWS::StackName"
        },
        "SecurityGroupEgress": [
          {
            "CidrIp": "0.0.0.0/0",
            "FromPort": -1,
            "IpProtocol": "icmp",
            "ToPort": -1
          },
          {
            "CidrIp": "0.0.0.0/0",
            "FromPort": 0,
            "IpProtocol": "tcp",
            "ToPort": 65535
          },
          {
            "CidrIp": "0.0.0.0/0",
            "FromPort": 0,
            "IpProtocol": "udp",
            "ToPort": 65535
          }
        ],
        "SecurityGroupIngress": [
          {
            "CidrIp": "0.0.0.0/0",
            "FromPort": -1,
            "IpProtocol": "icmp",
            "ToPort": -1
          },
          {
            "CidrIp": "0.0.0.0/0",
            "FromPort": 22,
            "IpProtocol": "tcp",
            "ToPort": 22
          }
        ],
        "Tags": [
          {
            "Key": "Name",
            "Value": "{{$.ClusterName}}-sg-worker"
          },
          {
            "Key": "KubernetesCluster",
            "Value": "{{.ClusterName}}"
          }
        ],
        "VpcId": {{.VPCRef}}
      },
      "Type": "AWS::EC2::SecurityGroup"
    },
    "SecurityGroupWorkerIngressFromControllerToFlannel": {
      "Properties": {
        "FromPort": 8472,
        "GroupId": {
          "Ref": "SecurityGroupWorker"
        },
        "IpProtocol": "udp",
        "SourceSecurityGroupId": {
          "Ref": "SecurityGroupController"
        },
        "ToPort": 8472
      },
      "Type": "AWS::EC2::SecurityGroupIngress"
    },
    "SecurityGroupWorkerIngressFromFlannelToController": {
      "Properties": {
        "FromPort": 8472,
        "GroupId": {
          "Ref": "SecurityGroupController"
        },
        "IpProtocol": "udp",
        "SourceSecurityGroupId": {
          "Ref": "SecurityGroupWorker"
        },
        "ToPort": 8472
      },
      "Type": "AWS::EC2::SecurityGroupIngress"
    },
    "SecurityGroupWorkerIngressFromControllerToKubelet": {
      "Properties": {
        "FromPort": 10250,
        "GroupId": {
          "Ref": "SecurityGroupWorker"
        },
        "IpProtocol": "tcp",
        "SourceSecurityGroupId": {
          "Ref": "SecurityGroupController"
        },
        "ToPort": 10250
      },
      "Type": "AWS::EC2::SecurityGroupIngress"
    },
    "SecurityGroupWorkerIngressFromControllerTocAdvisor": {
      "Properties": {
        "FromPort": 4194,
        "GroupId": {
          "Ref": "SecurityGroupWorker"
        },
        "IpProtocol": "tcp",
        "SourceSecurityGroupId": {
          "Ref": "SecurityGroupController"
        },
        "ToPort": 4194
      },
      "Type": "AWS::EC2::SecurityGroupIngress"
    },
    "SecurityGroupEtcdIngressFromControllerToEtcd": {
      "Properties": {
        "FromPort": 2379,
        "GroupId": {
          "Ref": "SecurityGroupEtcd"
        },
        "IpProtocol": "tcp",
        "SourceSecurityGroupId": {
          "Ref": "SecurityGroupController"
        },
        "ToPort": 2379
      },
      "Type": "AWS::EC2::SecurityGroupIngress"
    },
    "SecurityGroupEtcdIngressFromWorkerToEtcd": {
      "Properties": {
        "FromPort": 2379,
        "GroupId": {
          "Ref": "SecurityGroupEtcd"
        },
        "IpProtocol": "tcp",
        "SourceSecurityGroupId": {
          "Ref": "SecurityGroupWorker"
        },
        "ToPort": 2379
      },
      "Type": "AWS::EC2::SecurityGroupIngress"
    },
    "SecurityGroupWorkerIngressFromWorkerToFlannel": {
      "Properties": {
        "FromPort": 8472,
        "GroupId": {
          "Ref": "SecurityGroupWorker"
        },
        "IpProtocol": "udp",
        "SourceSecurityGroupId": {
          "Ref": "SecurityGroupWorker"
        },
        "ToPort": 8472
      },
      "Type": "AWS::EC2::SecurityGroupIngress"
    },
    "SecurityGroupWorkerIngressFromWorkerToWorkerKubeletReadOnly": {
      "Properties": {
        "FromPort": 10255,
        "GroupId": {
          "Ref": "SecurityGroupWorker"
        },
        "IpProtocol": "tcp",
        "SourceSecurityGroupId": {
          "Ref": "SecurityGroupWorker"
        },
        "ToPort": 10255
      },
      "Type": "AWS::EC2::SecurityGroupIngress"
    },
    "SecurityGroupWorkerIngressFromWorkerToControllerKubeletReadOnly": {
      "Properties": {
        "FromPort": 10255,
        "GroupId": {
          "Ref": "SecurityGroupController"
        },
        "IpProtocol": "tcp",
        "SourceSecurityGroupId": {
          "Ref": "SecurityGroupWorker"
        },
        "ToPort": 10255
      },
      "Type": "AWS::EC2::SecurityGroupIngress"
    },
    "SecurityGroupEtcd": {
      "Properties": {
        "GroupDescription": {
          "Ref": "AWS::StackName"
        },
        "SecurityGroupEgress": [
          {
            "CidrIp": "0.0.0.0/0",
            "FromPort": 0,
            "IpProtocol": "tcp",
            "ToPort": 65535
          },
          {
            "CidrIp": "0.0.0.0/0",
            "FromPort": 0,
            "IpProtocol": "udp",
            "ToPort": 65535
          }
        ],
        "SecurityGroupIngress": [
          {
            "CidrIp": "0.0.0.0/0",
            "FromPort": 3,
            "IpProtocol": "icmp",
            "ToPort": -1
          },
          {
            "CidrIp": "0.0.0.0/0",
            "FromPort": 22,
            "IpProtocol": "tcp",
            "ToPort": 22
          }
        ],
        "Tags": [
          {
            "Key": "Name",
            "Value": "{{$.ClusterName}}-sg-etcd"
          },
          {
            "Key": "KubernetesCluster",
            "Value": "{{.ClusterName}}"
          }
        ],
        "VpcId": {{.VPCRef}}
      },
      "Type": "AWS::EC2::SecurityGroup"
    },
    "SecurityGroupEtcdPeerHealthCheckIngress": {
      "Properties": {
        "FromPort": 2379,
        "GroupId": {
          "Ref": "SecurityGroupEtcd"
        },
        "IpProtocol": "tcp",
        "SourceSecurityGroupId": {
          "Ref": "SecurityGroupEtcd"
        },
        "ToPort": 2379
      },
      "Type": "AWS::EC2::SecurityGroupIngress"
    },
    "SecurityGroupEtcdPeerIngress": {
      "Properties": {
        "FromPort": 2380,
        "GroupId": {
          "Ref": "SecurityGroupEtcd"
        },
        "IpProtocol": "tcp",
        "SourceSecurityGroupId": {
          "Ref": "SecurityGroupEtcd"
        },
        "ToPort": 2380
      },
      "Type": "AWS::EC2::SecurityGroupIngress"
    }
    {{if $.ElasticFileSystemID}}
    ,
    "SecurityGroupMountTarget": {
      "Properties": {
        "GroupDescription": {
          "Ref": "AWS::StackName"
        },
        "SecurityGroupIngress": [
          {
            "SourceSecurityGroupId": { "Ref": "SecurityGroupWorker" },
            "FromPort": 2049,
            "IpProtocol": "tcp",
            "ToPort": 2049
          },
          {
            "SourceSecurityGroupId": { "Ref": "SecurityGroupController" },
            "FromPort": 2049,
            "IpProtocol": "tcp",
            "ToPort": 2049
          }
        ],
        "Tags": [
          {
            "Key": "Name",
            "Value": "{{$.ClusterName}}-sg-mount-target"
          },
          {
            "Key": "KubernetesCluster",
            "Value": "{{.ClusterName}}"
          }
        ],
        "VpcId": {{.VPCRef}}
      },
      "Type": "AWS::EC2::SecurityGroup"
    }
    {{range $index, $subnet := .Worker.Subnets}}
    ,
    "{{$subnet.LogicalName}}MountTarget": {
      "Properties" : {
        "FileSystemId": "{{$.ElasticFileSystemID}}",
        "SubnetId": { "Ref": "{{$subnet.LogicalName}}" },
        "SecurityGroups": [ { "Ref": "SecurityGroupMountTarget" } ]
      },
      "Type" : "AWS::EFS::MountTarget"
    }
    {{end}}
    {{end}}

    {{range $index, $subnet := .Subnets}}
<<<<<<< HEAD
    {{if not $subnet.SubnetId }}
    ,
    "{{$subnet.SubnetLogicalName}}": {
=======
    ,
    "{{$subnet.LogicalName}}": {
>>>>>>> b3796506
      "Properties": {
        "AvailabilityZone": "{{$subnet.AvailabilityZone}}",
        "CidrBlock": "{{$subnet.InstanceCIDR}}",
        "MapPublicIpOnLaunch": {{$.MapPublicIPs}},
        "Tags": [
          {
            "Key": "Name",
<<<<<<< HEAD
            "Value": "{{$.ClusterName}}-{{$subnet.SubnetLogicalName}}"
=======
            "Value": "{{$.ClusterName}}-{{$subnet.LogicalName}}"
>>>>>>> b3796506
          },
          {
            "Key": "KubernetesCluster",
            "Value": "{{$.ClusterName}}"
          }
        ],
        "VpcId": {{$.VPCRef}}
      },
      "Type": "AWS::EC2::Subnet"
    },
    "{{$subnet.LogicalName}}RouteTableAssociation": {
      "Properties": {
        "RouteTableId":
          {{if not $subnet.RouteTableID}}
          {"Ref" : "PublicRouteTable"},
          {{else}}
          "{{$subnet.RouteTableID}}",
          {{end}}
        "SubnetId": {
          "Ref": "{{$subnet.LogicalName}}"
        }
      },
      "Type": "AWS::EC2::SubnetRouteTableAssociation"
    }
    {{end}}
<<<<<<< HEAD
    {{if $.ElasticFileSystemID}}
    ,
    "{{$subnet.SubnetLogicalName}}MountTarget": {
      "Properties" : {
        "FileSystemId": "{{$.ElasticFileSystemID}}",
        "SubnetId": {{$subnet.Ref}},
        "SecurityGroups": [ { "Ref": "SecurityGroupMountTarget" } ]
=======

    {{if $.Etcd.TopologyPrivate}}
    {{range $etcdIndex, $etcdInstance := .EtcdInstances}}
    ,
    "{{$etcdInstance.SubnetLogicalNamePrefix}}{{$etcdInstance.Subnet.LogicalName}}": {
      "Properties": {
        "AvailabilityZone": "{{$etcdInstance.Subnet.AvailabilityZone}}",
        "CidrBlock": "{{$etcdInstance.Subnet.InstanceCIDR}}",
        "MapPublicIpOnLaunch": {{not $.Etcd.TopologyPrivate}},
        "Tags": [
          {
            "Key": "Name",
            "Value": "{{$.ClusterName}}-{{$etcdInstance.SubnetLogicalNamePrefix}}{{$etcdInstance.Subnet.LogicalName}}"
          },
          {
            "Key": "KubernetesCluster",
            "Value": "{{$.ClusterName}}"
          }
        ],
        "VpcId": {{$.VPCRef}}
>>>>>>> b3796506
      },
      "Type": "AWS::EC2::Subnet"
    }
    ,
    "{{$etcdInstance.SubnetLogicalNamePrefix}}{{$etcdInstance.Subnet.LogicalName}}RouteTableAssociation": {
      "Properties": {
        "RouteTableId":
          {{if not $etcdInstance.Subnet.RouteTableID}}
          {"Ref" : "PrivateRouteTable{{$etcdInstance.Subnet.AvailabilityZoneLogicalName}}"},
          {{else}}
          "{{$etcdInstance.Subnet.RouteTableID}}",
          {{end}}
        "SubnetId": {
          "Ref": "{{$etcdInstance.SubnetLogicalNamePrefix}}{{$etcdInstance.Subnet.LogicalName}}"
        }
      },
      "Type": "AWS::EC2::SubnetRouteTableAssociation"
    }
    {{end}}
    {{end}}
<<<<<<< HEAD
    {{if not .VPCID}}
=======

    {{if $.Controller.TopologyPrivate}}
    {{range $index, $subnet := .Controller.Subnets}}
>>>>>>> b3796506
    ,
    "{{$.Controller.SubnetLogicalNamePrefix}}{{$subnet.LogicalName}}": {
      "Properties": {
        "AvailabilityZone": "{{$subnet.AvailabilityZone}}",
        "CidrBlock": "{{$subnet.InstanceCIDR}}",
        "MapPublicIpOnLaunch": {{not $.Controller.TopologyPrivate}},
        "Tags": [
          {
            "Key": "Name",
            "Value": "{{$.ClusterName}}-{{$.Controller.SubnetLogicalNamePrefix}}{{$subnet.LogicalName}}"
          },
          {
            "Key": "KubernetesCluster",
            "Value": "{{$.ClusterName}}"
          }
        ],
        "VpcId": {{$.VPCRef}}
      },
      "Type": "AWS::EC2::Subnet"
    }
    ,
    "{{$.Controller.SubnetLogicalNamePrefix}}{{$subnet.LogicalName}}RouteTableAssociation": {
      "Properties": {
        "RouteTableId":
          {{if not $subnet.RouteTableID}}
          {"Ref" : "PrivateRouteTable{{$subnet.AvailabilityZoneLogicalName}}"},
          {{else}}
          "{{$subnet.RouteTableID}}",
          {{end}}
        "SubnetId": {
          "Ref": "{{$.Controller.SubnetLogicalNamePrefix}}{{$subnet.LogicalName}}"
        }
      },
      "Type": "AWS::EC2::SubnetRouteTableAssociation"
    }
    {{end}}
    {{end}}

    {{if $.Worker.TopologyPrivate}}
    {{range $index, $subnet := .Worker.Subnets}}
    ,
    "{{$.Worker.SubnetLogicalNamePrefix}}{{$subnet.LogicalName}}": {
      "Properties": {
        "AvailabilityZone": "{{$subnet.AvailabilityZone}}",
        "CidrBlock": "{{$subnet.InstanceCIDR}}",
        "MapPublicIpOnLaunch": {{not $.Worker.TopologyPrivate}},
        "Tags": [
          {
            "Key": "Name",
            "Value": "{{$.ClusterName}}-{{$.Worker.SubnetLogicalNamePrefix}}{{$subnet.LogicalName}}"
          },
          {
            "Key": "KubernetesCluster",
            "Value": "{{$.ClusterName}}"
          }
        ],
        "VpcId": {{$.VPCRef}}
      },
      "Type": "AWS::EC2::Subnet"
    }
    ,
    "{{$.Worker.SubnetLogicalNamePrefix}}{{$subnet.LogicalName}}RouteTableAssociation": {
      "Properties": {
        "RouteTableId":
          {{if not $subnet.RouteTableID}}
          {"Ref" : "PrivateRouteTable{{$subnet.AvailabilityZoneLogicalName}}"},
          {{else}}
          "{{$subnet.RouteTableID}}",
          {{end}}
        "SubnetId": {
          "Ref": "{{$.Worker.SubnetLogicalNamePrefix}}{{$subnet.LogicalName}}"
        }
      },
      "Type": "AWS::EC2::SubnetRouteTableAssociation"
    }
    {{end}}
    {{end}}
    ,
    "PublicRouteTable": {
      "Properties": {
        "Tags": [
          {
            "Key": "Name",
            "Value": "{{$.ClusterName}}-PublicRouteTable"
          },
          {
            "Key": "KubernetesCluster",
            "Value": "{{$.ClusterName}}"
          }
        ],
        "VpcId": {{$.VPCRef}}
      },
      "Type": "AWS::EC2::RouteTable"
    },
    "PublicRouteToInternet": {
      "Properties": {
        "DestinationCidrBlock": "0.0.0.0/0",
        "GatewayId": {{$.InternetGatewayRef}},
        "RouteTableId": {"Ref" : "PublicRouteTable"}
      },
      "Type": "AWS::EC2::Route"
    }

    {{if (or .WorkerTopologyPrivate .Worker.TopologyPrivate .Etcd.TopologyPrivate .Controller.TopologyPrivate)}}
    {{range $index, $subnet := .Subnets}}
<<<<<<< HEAD
    {{if not $subnet.SubnetId }}
    ,
    "{{$subnet.SubnetLogicalName}}RouteTableAssociation": {
      "Properties": {
        "RouteTableId": { "Ref" : "RouteTable"},
        "SubnetId": {{$subnet.Ref}}
=======
    {{if not $subnet.NatGateway.EIPAllocationID}}
    ,
    "NatGateway{{$subnet.AvailabilityZoneLogicalName}}EIP": {
      "Properties": {
        "Domain": "vpc"
>>>>>>> b3796506
      },
      "Type": "AWS::EC2::EIP"
    }
    {{end}}
<<<<<<< HEAD
    {{end}}
    {{else}}
    {{if .RouteTableID}}
    {{range $index, $subnet := .Subnets}}
    {{if not $subnet.SubnetId }}
    ,
    "{{$subnet.SubnetLogicalName}}RouteTableAssociation": {
      "Properties": {
        "RouteTableId": "{{$.RouteTableID}}",
        "SubnetId": {{$subnet.Ref}}
=======
    {{if not $subnet.NatGateway.ID}}
    ,
    "NatGateway{{$subnet.AvailabilityZoneLogicalName}}": {
      "Properties": {
        "AllocationId":
          {{if not $subnet.NatGateway.EIPAllocationID}}
          {"Fn::GetAtt": ["NatGateway{{$subnet.AvailabilityZoneLogicalName}}EIP", "AllocationId"]},
          {{else}}
          "{{$subnet.NatGateway.EIPAllocationID}}",
          {{end}}
        "SubnetId": { "Ref": "{{$subnet.LogicalName}}" }
>>>>>>> b3796506
      },
      "Type": "AWS::EC2::NatGateway"
    }
    {{end}}
    ,
    "PrivateRouteTable{{$subnet.AvailabilityZoneLogicalName}}": {
      "Properties": {
        "Tags": [
          {
            "Key": "Name",
            "Value": "{{$.ClusterName}}-PrivateRouteTable{{$subnet.AvailabilityZoneLogicalName}}"
          },
          {
            "Key": "KubernetesCluster",
            "Value": "{{$.ClusterName}}"
          }
        ],
        "VpcId": {{$.VPCRef}}
      },
      "Type": "AWS::EC2::RouteTable"
    },
    "PrivateRouteTable{{$subnet.AvailabilityZoneLogicalName}}RouteToNatGateway": {
      "Properties": {
        "DestinationCidrBlock": "0.0.0.0/0",
        "NatGatewayId":
          {{if not $subnet.NatGateway.ID}}
          {"Ref": "NatGateway{{$subnet.AvailabilityZoneLogicalName}}"},
          {{else}}
          "{{$subnet.NatGateway.ID}}",
          {{end}}
        "RouteTableId": {"Ref" : "PrivateRouteTable{{$subnet.AvailabilityZoneLogicalName}}"}
      },
      "Type": "AWS::EC2::Route"
    }
    {{end}}
    {{end}}

    {{if not .InternetGatewayID}}
    ,
    "{{.InternetGatewayLogicalName}}": {
      "Properties": {
        "Tags": [
          {
            "Key": "Name",
            "Value": "{{$.ClusterName}}-{{.InternetGatewayLogicalName}}"
          },
          {
            "Key": "KubernetesCluster",
            "Value": "{{.ClusterName}}"
          }
        ]
      },
      "Type": "AWS::EC2::InternetGateway"
    }
    {{end}}

    {{if not .VPCID}}
    ,
    "{{.VPCLogicalName}}": {
      "Properties": {
        "CidrBlock": "{{.VPCCIDR}}",
        "EnableDnsHostnames": true,
        "EnableDnsSupport": true,
        "InstanceTenancy": "default",
        "Tags": [
          {
            "Key": "KubernetesCluster",
            "Value": "{{.ClusterName}}"
          },
          {
            "Key": "Name",
            "Value": "{{.ClusterName}}-vpc"
          }
        ]
      },
      "Type": "AWS::EC2::VPC"
    },
    "VPCGatewayAttachment": {
      "Properties": {
        "InternetGatewayId": {{.InternetGatewayRef}},
        "VpcId": {{.VPCRef}}
      },
      "Type": "AWS::EC2::VPCGatewayAttachment"
    }
    {{end}}
  },

  "Outputs": {
    {{if not .VPCID}}
    "VPC" : {
      "Description" : "The VPC managed by this stack",
      "Value" :  { "Ref" : "{{.VPCLogicalName}}" },
      "Export" : { "Name" : {"Fn::Sub": "${AWS::StackName}-VPC" }}
    },
    {{end}}
    "PublicRouteTable" : {
      "Description" : "The public route table assigned to the internet gateway for worker nodes",
      "Value" :  { "Ref" : "PublicRouteTable" },
      "Export" : { "Name" : {"Fn::Sub": "${AWS::StackName}-PublicRouteTable" }}
    },
    {{if (or .WorkerTopologyPrivate .Worker.TopologyPrivate .Etcd.TopologyPrivate .Controller.TopologyPrivate)}}
    {{range $index, $subnet := .Subnets}}
    "PrivateRouteTable{{$subnet.AvailabilityZoneLogicalName}}" : {
      "Description" : "The private route table assigned to the nat gateway for worker nodes",
      "Value" :  { "Ref" : "PrivateRouteTable{{$subnet.AvailabilityZoneLogicalName}}" },
      "Export" : { "Name" : {"Fn::Sub": "${AWS::StackName}-PrivateRouteTable{{$subnet.AvailabilityZoneLogicalName}}" }}
    },
    {{end}}
    {{end}}
    "WorkerSecurityGroup" : {
      "Description" : "The security group assigned to worker nodes",
      "Value" :  { "Ref" : "SecurityGroupWorker" },
      "Export" : { "Name" : {"Fn::Sub": "${AWS::StackName}-WorkerSecurityGroup" }}
    },
    {{range $index, $_ := $.EtcdInstances}}
    {{if $index}},{{end}}"InstanceEtcd{{$index}}PrivateDnsName": {
      "Description": "The resolvable hostname of etcd node {{$index}}",
      "Value": { "Fn::GetAtt" : [ "InstanceEtcd{{$index}}", "PrivateDnsName" ] },
      "Export": { "Name" : "{{$.ClusterName}}-InstanceEtcd{{$index}}PrivateDnsName" }
    }
    {{end}}
  }
}<|MERGE_RESOLUTION|>--- conflicted
+++ resolved
@@ -45,17 +45,11 @@
         ],
         {{end}}
         "VPCZoneIdentifier": [
-<<<<<<< HEAD
-          {{range $index, $subnet := .Subnets}}
-          {{if gt $index 0}},{{end}}
-          {{$subnet.Ref}}
-=======
           {{range $index, $subnet := .Worker.Subnets}}
           {{if gt $index 0}},{{end}}
           {
             "Ref": "{{$.Worker.SubnetLogicalNamePrefix}}{{$subnet.LogicalName}}"
           }
->>>>>>> b3796506
           {{end}}
         ]
       },
@@ -152,17 +146,11 @@
           }
         ],
         "VPCZoneIdentifier": [
-<<<<<<< HEAD
-          {{range $index, $subnet := .Subnets}}
-          {{if gt $index 0}},{{end}}
-          {{$subnet.Ref}}
-=======
           {{range $index, $subnet := .Controller.Subnets}}
           {{if gt $index 0}},{{end}}
           {
             "Ref": "{{$.Controller.SubnetLogicalNamePrefix}}{{$subnet.LogicalName}}"
           }
->>>>>>> b3796506
           {{end}}
         ],
         "LoadBalancerNames" : [
@@ -658,11 +646,7 @@
         "Subnets" : [
           {{range $index, $subnet := .ControllerElb.Subnets}}
           {{if gt $index 0}},{{end}}
-<<<<<<< HEAD
-          {{$subnet.Ref}}
-=======
           {"Ref": "{{$.ControllerElb.SubnetLogicalNamePrefix}}{{$subnet.LogicalName}}"}
->>>>>>> b3796506
           {{end}}
         ],
         "Listeners" : [
@@ -1084,50 +1068,42 @@
       },
       "Type": "AWS::EC2::SecurityGroup"
     }
-    {{range $index, $subnet := .Worker.Subnets}}
+    {{end}}
+
+    {{range $index, $subnet := .Subnets}}
+    {{if not $subnet.ID }}
+    ,
+    "{{$subnet.LogicalName}}": {
+      "Properties": {
+        "AvailabilityZone": "{{$subnet.AvailabilityZone}}",
+        "CidrBlock": "{{$subnet.InstanceCIDR}}",
+        "MapPublicIpOnLaunch": {{$.MapPublicIPs}},
+        "Tags": [
+          {
+            "Key": "Name",
+            "Value": "{{$.ClusterName}}-{{$subnet.LogicalName}}"
+          },
+          {
+            "Key": "KubernetesCluster",
+            "Value": "{{$.ClusterName}}"
+          }
+        ],
+        "VpcId": {{$.VPCRef}}
+      },
+      "Type": "AWS::EC2::Subnet"
+    },
+    {{end}}
+    {{if $.ElasticFileSystemID}}
     ,
     "{{$subnet.LogicalName}}MountTarget": {
       "Properties" : {
         "FileSystemId": "{{$.ElasticFileSystemID}}",
-        "SubnetId": { "Ref": "{{$subnet.LogicalName}}" },
+        "SubnetId": {{$subnet.Ref}},
         "SecurityGroups": [ { "Ref": "SecurityGroupMountTarget" } ]
       },
       "Type" : "AWS::EFS::MountTarget"
     }
     {{end}}
-    {{end}}
-
-    {{range $index, $subnet := .Subnets}}
-<<<<<<< HEAD
-    {{if not $subnet.SubnetId }}
-    ,
-    "{{$subnet.SubnetLogicalName}}": {
-=======
-    ,
-    "{{$subnet.LogicalName}}": {
->>>>>>> b3796506
-      "Properties": {
-        "AvailabilityZone": "{{$subnet.AvailabilityZone}}",
-        "CidrBlock": "{{$subnet.InstanceCIDR}}",
-        "MapPublicIpOnLaunch": {{$.MapPublicIPs}},
-        "Tags": [
-          {
-            "Key": "Name",
-<<<<<<< HEAD
-            "Value": "{{$.ClusterName}}-{{$subnet.SubnetLogicalName}}"
-=======
-            "Value": "{{$.ClusterName}}-{{$subnet.LogicalName}}"
->>>>>>> b3796506
-          },
-          {
-            "Key": "KubernetesCluster",
-            "Value": "{{$.ClusterName}}"
-          }
-        ],
-        "VpcId": {{$.VPCRef}}
-      },
-      "Type": "AWS::EC2::Subnet"
-    },
     "{{$subnet.LogicalName}}RouteTableAssociation": {
       "Properties": {
         "RouteTableId":
@@ -1136,22 +1112,11 @@
           {{else}}
           "{{$subnet.RouteTableID}}",
           {{end}}
-        "SubnetId": {
-          "Ref": "{{$subnet.LogicalName}}"
-        }
+        "SubnetId": {{$subnet.Ref}}
       },
       "Type": "AWS::EC2::SubnetRouteTableAssociation"
     }
     {{end}}
-<<<<<<< HEAD
-    {{if $.ElasticFileSystemID}}
-    ,
-    "{{$subnet.SubnetLogicalName}}MountTarget": {
-      "Properties" : {
-        "FileSystemId": "{{$.ElasticFileSystemID}}",
-        "SubnetId": {{$subnet.Ref}},
-        "SecurityGroups": [ { "Ref": "SecurityGroupMountTarget" } ]
-=======
 
     {{if $.Etcd.TopologyPrivate}}
     {{range $etcdIndex, $etcdInstance := .EtcdInstances}}
@@ -1172,7 +1137,6 @@
           }
         ],
         "VpcId": {{$.VPCRef}}
->>>>>>> b3796506
       },
       "Type": "AWS::EC2::Subnet"
     }
@@ -1193,13 +1157,9 @@
     }
     {{end}}
     {{end}}
-<<<<<<< HEAD
-    {{if not .VPCID}}
-=======
 
     {{if $.Controller.TopologyPrivate}}
     {{range $index, $subnet := .Controller.Subnets}}
->>>>>>> b3796506
     ,
     "{{$.Controller.SubnetLogicalNamePrefix}}{{$subnet.LogicalName}}": {
       "Properties": {
@@ -1305,36 +1265,15 @@
 
     {{if (or .WorkerTopologyPrivate .Worker.TopologyPrivate .Etcd.TopologyPrivate .Controller.TopologyPrivate)}}
     {{range $index, $subnet := .Subnets}}
-<<<<<<< HEAD
-    {{if not $subnet.SubnetId }}
-    ,
-    "{{$subnet.SubnetLogicalName}}RouteTableAssociation": {
-      "Properties": {
-        "RouteTableId": { "Ref" : "RouteTable"},
-        "SubnetId": {{$subnet.Ref}}
-=======
     {{if not $subnet.NatGateway.EIPAllocationID}}
     ,
     "NatGateway{{$subnet.AvailabilityZoneLogicalName}}EIP": {
       "Properties": {
         "Domain": "vpc"
->>>>>>> b3796506
       },
       "Type": "AWS::EC2::EIP"
     }
     {{end}}
-<<<<<<< HEAD
-    {{end}}
-    {{else}}
-    {{if .RouteTableID}}
-    {{range $index, $subnet := .Subnets}}
-    {{if not $subnet.SubnetId }}
-    ,
-    "{{$subnet.SubnetLogicalName}}RouteTableAssociation": {
-      "Properties": {
-        "RouteTableId": "{{$.RouteTableID}}",
-        "SubnetId": {{$subnet.Ref}}
-=======
     {{if not $subnet.NatGateway.ID}}
     ,
     "NatGateway{{$subnet.AvailabilityZoneLogicalName}}": {
@@ -1346,7 +1285,6 @@
           "{{$subnet.NatGateway.EIPAllocationID}}",
           {{end}}
         "SubnetId": { "Ref": "{{$subnet.LogicalName}}" }
->>>>>>> b3796506
       },
       "Type": "AWS::EC2::NatGateway"
     }
